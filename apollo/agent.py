--- conflicted
+++ resolved
@@ -100,16 +100,10 @@
                 if user_input.lower() == "exit":
                     break
                 save_user_history_to_json(message=user_input, role="user")
-<<<<<<< HEAD
+
                 prompt = f"${Constant.prompt_fine_tune_v1} The command is: ${user_input}"
-                response = await agent.chat_agent.handle_request(prompt) #start the magic
-=======
-                prompt = f"${Constant.prompt_fine_tune_v1} The command is ${user_input}"
-
-                response = await agent.chat_agent.handle_request(
-                    prompt
-                )  # start the magic
->>>>>>> d23cfd00
+                # The magic begun
+                response = await agent.chat_agent.handle_request(prompt)
 
                 if response and isinstance(response, dict) and "response" in response:
                     print(f"\n🤖 {response['response']}")
