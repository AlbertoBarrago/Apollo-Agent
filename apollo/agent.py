"""
ApolloAgent is a custom AI agent that implements various functions for code assistance.

This is the main module for the ApolloAgent agent.
The functions chat_terminal and execute_tool are responsible
for the chat mode and tool execution, respectively.

Author: Alberto Barrago
License: BSD 3-Clause License - 2025
"""

import os

from apollo.service.save_history import save_user_history_to_json
from apollo.tools.search import (
    codebase_search,
    file_search,
    grep_search,
)
from apollo.tools.chat import ApolloAgentChat
from apollo.tools.files import list_dir, delete_file, create_file, edit_file, remove_dir
from apollo.tools.executor import ToolExecutor
from apollo.config.const import Constant
from apollo.tools.web import web_search, wiki_search


class ApolloAgent:
    """
    ApolloAgent is a custom AI agent that implements various functions for code assistance.
    """

    def __init__(self, workspace_path: str = None):
        """
        Initialize the ApolloAgent with a workspace path.

        Args:
            workspace_path: The root path of the workspace to operate on.
                            Defaults to the current working directory if None.
        """
        self.workspace_path = workspace_path or os.getcwd()

        # Initialize the tool executor
        self.tool_executor = ToolExecutor(self.workspace_path)

        # Initialize the chat agent
        self.chat_agent = ApolloAgentChat()
        self.chat_agent.set_tool_executor(self.tool_executor)

        # Register functions with the tool executor
        self.tool_executor.register_functions(
            {
                # File operations (core functionality)
                "create_file": create_file,
                "edit_file": edit_file,
                "list_dir": list_dir,
                "delete_file": delete_file,
                "remove_dir": remove_dir,
                # Search operations (by increasing scope/complexity)
                "file_search": file_search,
                "grep_search": grep_search,
                "codebase_search": codebase_search,
                # External information sources
                "web_search": web_search,
                "wiki_search": wiki_search,
            }
        )

    async def execute_tool(self, tool_call):
        """
        Execute a tool function call (from LLM) with
        validated arguments and secure redirection.

        This method is now a wrapper around the ToolExecutor's
        execute_tool method for backward compatibility.
        """
        return await self.tool_executor.execute_tool(tool_call)

    @staticmethod
    async def chat_terminal():
        """Start a Chat Session in the terminal."""
        print(Constant.apollo_welcome)
        workspace_cabled = Constant.workspace_cabled

        if not os.path.exists(workspace_cabled) and workspace_cabled != "exit":
            os.makedirs(workspace_cabled)
        if workspace_cabled == "exit":
            return

        agent = ApolloAgent(workspace_path=workspace_cabled)
        print(
            "🌟 Welcome to ApolloAgent Chat Mode!"
            "\n > Type 'exit' to end the conversation."
            "\n > Now in BETA MODE the workspace is set to:",
            os.path.abspath(workspace_cabled),
        )

        while True:
            try:
                user_input = input("\n> You: ")
                if user_input.lower() == "exit":
                    break
                save_user_history_to_json(message=user_input, role="user")
                prompt = f"${Constant.prompt_fine_tune_v1} The command is ${user_input}"
<<<<<<< HEAD
                response = await agent.chat_agent.handle_request(prompt) #start the magic
=======
                response = await agent.chat_agent.handle_request(
                    prompt
                )  # start the magic
>>>>>>> 0b8242c3

                if response and isinstance(response, dict) and "response" in response:
                    print(f"\n🤖 {response['response']}")
                elif response and isinstance(response, dict) and "error" in response:
                    print(f"🤖 Apollo (Error): {response['error']}")
                else:
                    print(f"🤖 Apollo (Unexpected Response Format): {response}")

            except EOFError:
                print("\nExiting chat.")
                break
            except KeyboardInterrupt:
                print("\nExiting chat.")
                break<|MERGE_RESOLUTION|>--- conflicted
+++ resolved
@@ -101,13 +101,10 @@
                     break
                 save_user_history_to_json(message=user_input, role="user")
                 prompt = f"${Constant.prompt_fine_tune_v1} The command is ${user_input}"
-<<<<<<< HEAD
-                response = await agent.chat_agent.handle_request(prompt) #start the magic
-=======
+
                 response = await agent.chat_agent.handle_request(
                     prompt
                 )  # start the magic
->>>>>>> 0b8242c3
 
                 if response and isinstance(response, dict) and "response" in response:
                     print(f"\n🤖 {response['response']}")
